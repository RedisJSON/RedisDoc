--- conflicted
+++ resolved
@@ -2,25 +2,15 @@
 extern crate redismodule;
 
 use redismodule::native_types::RedisType;
-<<<<<<< HEAD
-use redismodule::{Context, NextArg, RedisError, RedisResult, REDIS_OK};
+use redismodule::{Context, NextArg, RedisError, RedisResult, RedisValue, REDIS_OK};
 use serde_json::{Number, Value};
 use std::{cmp, i64, usize};
-=======
-use redismodule::{Context, NextArg, RedisError, RedisResult, RedisValue, REDIS_OK};
-use serde_json::{Number, Value};
-use std::{i64, usize};
->>>>>>> d97439ac
 
 mod index;
 mod redisjson;
 
-<<<<<<< HEAD
+use crate::index::Index;
 use crate::redisjson::{Error, Format, RedisJSON};
-=======
-use crate::index::Index;
-use crate::redisjson::{Error, RedisJSON};
->>>>>>> d97439ac
 
 static JSON_TYPE_ENCODING_VERSION: i32 = 2;
 static JSON_TYPE_NAME: &str = "ReJSON-RL";
@@ -184,15 +174,10 @@
                 format = Format::from_str(args.next_string()?.as_str())?;
             }
             _ => {
-                paths.push(backward_path(arg));
+                paths.push(backwards_compat_path(arg));
             }
         };
-<<<<<<< HEAD
     }
-=======
-    };
-    path = backwards_compat_path(path);
->>>>>>> d97439ac
 
     let key = ctx.open_key_writable(&key);
     let value = match key.get_value::<RedisJSON>(&REDIS_JSON_TYPE)? {
@@ -216,27 +201,6 @@
     if args.len() < 3 {
         return Err(RedisError::WrongArity);
     }
-<<<<<<< HEAD
-    if let Some(path) = args.last() {
-        let path = backward_path(path.to_string());
-        let mut results: Vec<Option<String>> = Vec::with_capacity(args.len() - 2);
-        for key in &args[1..args.len() - 1] {
-            let redis_key = ctx.open_key(&key);
-            match redis_key.get_value::<RedisJSON>(&REDIS_JSON_TYPE)? {
-                Some(doc) => {
-                    let result = doc.to_string(&path, Format::JSON)?;
-                    results.push(Some(result));
-                }
-                None => {
-                    results.push(None);
-                }
-            };
-        }
-        Ok(results.into())
-    } else {
-        Err(RedisError::WrongArity)
-    }
-=======
 
     args.last().ok_or(RedisError::WrongArity).and_then(|path| {
         let path = backwards_compat_path(path.to_string());
@@ -248,7 +212,7 @@
                 let result = ctx
                     .open_key(key)
                     .get_value::<RedisJSON>(&REDIS_JSON_TYPE)?
-                    .map(|doc| doc.to_string(&path))
+                    .map(|doc| doc.to_string(&path, Format::JSON))
                     .transpose()?;
 
                 Ok(result.into())
@@ -257,7 +221,6 @@
 
         Ok(results?.into())
     })
->>>>>>> d97439ac
 }
 
 ///
@@ -313,41 +276,11 @@
     let mut args = args.into_iter().skip(1);
 
     let key = args.next_string()?;
-<<<<<<< HEAD
-    let path = backward_path(args.next_string()?);
-=======
-    let path = backwards_compat_path(args.next_string()?);
->>>>>>> d97439ac
+    let path = backwards_compat_path(args.next_string()?);
     let number: f64 = args.next_string()?.parse()?;
 
     let key = ctx.open_key_writable(&key);
 
-<<<<<<< HEAD
-    match key.get_value::<RedisJSON>(&REDIS_JSON_TYPE)? {
-        Some(doc) => Ok(doc
-            .value_op(&path, |value| {
-                if let Value::Number(curr) = value {
-                    if let Some(curr_value) = curr.as_f64() {
-                        let res = fun(curr_value, number);
-                        if let Some(new_value) = Number::from_f64(res) {
-                            Ok(Value::Number(new_value))
-                        } else {
-                            Err("ERR can not represent result as Number".into())
-                        }
-                    } else {
-                        Err("ERR can not convert current value as f64".into())
-                    }
-                } else {
-                    Err(format!(
-                        "ERR wrong type of path value - expected a number but found {}",
-                        RedisJSON::value_name(&value)
-                    )
-                    .into())
-                }
-            })?
-            .into()),
-        None => Err("ERR could not perform this operation on a key that doesn't exist".into()),
-=======
     key.get_value::<RedisJSON>(&REDIS_JSON_TYPE)?
         .ok_or_else(RedisError::nonexistent_key)
         .and_then(|doc| {
@@ -400,7 +333,6 @@
     } else {
         path = "$".to_string();
         json = path_or_json;
->>>>>>> d97439ac
     }
 
     let key = ctx.open_key_writable(&key);
@@ -414,47 +346,6 @@
         })
 }
 
-<<<<<<< HEAD
-///
-/// JSON.STRAPPEND <key> [path] <json-string>
-///
-fn json_str_append(ctx: &Context, args: Vec<String>) -> RedisResult {
-    let mut args = args.into_iter().skip(1);
-
-    let key = args.next_string()?;
-    let mut path = "$".to_string();
-    let mut json = args.next_string()?;
-
-    // path is optional
-    if let Ok(val) = args.next_string() {
-        path = backward_path(json);
-        json = val;
-    }
-
-    let key = ctx.open_key_writable(&key);
-
-    match key.get_value::<RedisJSON>(&REDIS_JSON_TYPE)? {
-        Some(doc) => {
-            let mut res = 0;
-            doc.value_op(&path, |value| {
-                if let Value::String(curr) = value {
-                    let mut curr_clone = curr.clone();
-                    curr_clone.push_str(json.as_str());
-                    res = curr_clone.len();
-                    Ok(Value::String(curr_clone))
-                } else {
-                    Err(format!(
-                        "ERR wrong type of path value - expected a string but found {}",
-                        RedisJSON::value_name(&value)
-                    )
-                    .into())
-                }
-            })?;
-            Ok(res.into())
-        }
-        None => Err("ERR could not perform this operation on a key that doesn't exist".into()),
-    }
-=======
 fn do_json_str_append(json: &String, value: &Value) -> Result<Value, Error> {
     value
         .as_str()
@@ -463,143 +354,12 @@
             let new_value = [curr, &json].concat();
             Ok(Value::String(new_value))
         })
->>>>>>> d97439ac
 }
 
 ///
 /// JSON.ARRAPPEND <key> <path> <json> [json ...]
 ///
 fn json_arr_append(ctx: &Context, args: Vec<String>) -> RedisResult {
-<<<<<<< HEAD
-    let mut args = args.into_iter().skip(1);
-
-    let key = args.next_string()?;
-    let path = backward_path(args.next_string()?);
-    let mut json = args.next_string()?;
-
-    let key = ctx.open_key_writable(&key);
-
-    match key.get_value::<RedisJSON>(&REDIS_JSON_TYPE)? {
-        Some(doc) => {
-            let mut res = 0;
-            doc.value_op(&path, |value| {
-                if let Value::Array(curr) = value {
-                    let mut curr_clone = curr.clone();
-                    loop {
-                        let value = serde_json::from_str(json.as_str())?;
-                        curr_clone.push(value);
-
-                        if let Ok(val) = args.next_string() {
-                            json = val;
-                        } else {
-                            break;
-                        }
-                    }
-                    res = curr_clone.len();
-                    Ok(Value::Array(curr_clone))
-                } else {
-                    Err(format!(
-                        "ERR wrong type of path value - expected a string but found {}",
-                        RedisJSON::value_name(&value)
-                    )
-                    .into())
-                }
-            })?;
-            Ok(res.into())
-        }
-        None => Err("ERR could not perform this operation on a key that doesn't exist".into()),
-    }
-}
-
-///
-/// JSON.ARRINDEX <key> <path> <json-scalar> [start [stop]]
-///
-/// scalar - number, string, Boolean (true or false), or null
-///
-fn json_arr_index(ctx: &Context, args: Vec<String>) -> RedisResult {
-    let args_len = args.len();
-    if args_len < 4 {
-        return Err(RedisError::WrongArity);
-    }
-
-    let mut args = args.into_iter().skip(1);
-    let key = args.next_string()?;
-    let path = backward_path(args.next_string()?);
-    let json_scalar = args.next_string()?;
-
-    let start: usize = if args_len >= 5 {
-        args.next_string()?.parse()?
-    } else {
-        0
-    };
-
-    let end: usize = if args_len >= 6 {
-        args.next_string()?.parse()?
-    } else {
-        usize::MAX
-    };
-
-    let key = ctx.open_key(&key);
-    let index: i64 = match key.get_value::<RedisJSON>(&REDIS_JSON_TYPE)? {
-        Some(doc) => doc.arr_index(&path, &json_scalar, start, end)?,
-        None => -1,
-    };
-
-    Ok(index.into())
-}
-
-///
-/// JSON.ARRINSERT <key> <path> <index> <json> [json ...]
-///
-fn json_arr_insert(ctx: &Context, args: Vec<String>) -> RedisResult {
-    let mut args = args.into_iter().skip(1);
-
-    let key = args.next_string()?;
-    let path = backward_path(args.next_string()?);
-    let mut index: i64 = args.next_string()?.parse()?;
-    let mut json = args.next_string()?;
-
-    let key = ctx.open_key_writable(&key);
-
-    match key.get_value::<RedisJSON>(&REDIS_JSON_TYPE)? {
-        Some(doc) => Ok(doc
-            .value_op(&path, |value| {
-                if let Value::Array(curr) = value {
-                    let len = curr.len() as i64;
-                    if i64::abs(index) >= len {
-                        Err("ERR index out of bounds".into())
-                    } else {
-                        if index < 0 {
-                            index = len + index;
-                        }
-
-                        let mut res = curr.clone();
-
-                        loop {
-                            let value = serde_json::from_str(json.as_str())?;
-                            res.insert(index as usize, value);
-                            index = index + 1;
-                            // path is optional
-                            if let Ok(val) = args.next_string() {
-                                json = val;
-                            } else {
-                                break;
-                            }
-                        }
-                        Ok(Value::Array(res))
-                    }
-                } else {
-                    Err(format!(
-                        "ERR wrong type of path value - expected a string but found {}",
-                        RedisJSON::value_name(&value)
-                    )
-                    .into())
-                }
-            })?
-            .into()),
-        None => Err("ERR could not perform this operation on a key that doesn't exist".into()),
-    }
-=======
     let mut args = args.into_iter().skip(1).peekable();
 
     let key = args.next_string()?;
@@ -712,7 +472,6 @@
 
             Ok(Value::Array(new_value))
         })
->>>>>>> d97439ac
 }
 
 ///
@@ -727,88 +486,6 @@
 ///
 fn json_arr_pop(ctx: &Context, args: Vec<String>) -> RedisResult {
     let mut args = args.into_iter().skip(1);
-<<<<<<< HEAD
-    let key = args.next_string()?;
-    let (path, mut index): (String, i64) = if let Ok(mut p) = args.next_string() {
-        p = backward_path(p);
-        if let Ok(i) = args.next_string() {
-            (p, i.parse()?)
-        } else {
-            (p, i64::MAX)
-        }
-    } else {
-        ("$".to_string(), i64::MAX)
-    };
-
-    let key = ctx.open_key_writable(&key);
-
-    match key.get_value::<RedisJSON>(&REDIS_JSON_TYPE)? {
-        Some(doc) => {
-            let mut res = Value::Null;
-            doc.value_op(&path, |value| {
-                if let Value::Array(curr) = value {
-                    index = cmp::min(index, curr.len() as i64 - 1);
-                    if index < 0 {
-                        index = curr.len() as i64 + index;
-                    }
-                    if index >= curr.len() as i64 || index < 0 {
-                        Err("ERR index out of bounds".into())
-                    } else {
-                        let mut curr_clone = curr.clone();
-                        res = curr_clone.remove(index as usize);
-                        Ok(Value::Array(curr_clone))
-                    }
-                } else {
-                    Err(format!(
-                        "ERR wrong type of path value - expected a array but found {}",
-                        RedisJSON::value_name(&value)
-                    )
-                    .into())
-                }
-            })?;
-            Ok(res.to_string().into())
-        }
-        None => Err("ERR could not perform this operation on a key that doesn't exist".into()),
-    }
-}
-
-///
-/// JSON.ARRTRIM <key> <path> <start> <stop>
-///
-fn json_arr_trim(ctx: &Context, args: Vec<String>) -> RedisResult {
-    let mut args = args.into_iter().skip(1);
-
-    let key = args.next_string()?;
-    let path = backward_path(args.next_string()?);
-    let mut start: usize = args.next_string()?.parse()?;
-    let mut stop: usize = args.next_string()?.parse()?;
-
-    let key = ctx.open_key_writable(&key);
-
-    match key.get_value::<RedisJSON>(&REDIS_JSON_TYPE)? {
-        Some(doc) => Ok(doc
-            .value_op(&path, |value| {
-                if let Value::Array(curr) = value {
-                    start = cmp::max(start, 0);
-                    stop = cmp::min(stop, curr.len() - 1);
-                    start = cmp::min(stop, start);
-                    let res = &curr[start..stop];
-                    Ok(Value::Array(res.to_vec()))
-                } else {
-                    Err(format!(
-                        "ERR wrong type of path value - expected a array but found {}",
-                        RedisJSON::value_name(&value)
-                    )
-                    .into())
-                }
-            })?
-            .into()),
-        None => Err("ERR could not perform this operation on a key that doesn't exist".into()),
-    }
-}
-
-///
-=======
 
     let key = args.next_string()?;
 
@@ -898,17 +575,12 @@
 }
 
 ///
->>>>>>> d97439ac
 /// JSON.OBJKEYS <key> [path]
 ///
 fn json_obj_keys(ctx: &Context, args: Vec<String>) -> RedisResult {
     let mut args = args.into_iter().skip(1);
     let key = args.next_string()?;
-<<<<<<< HEAD
-    let path = backward_path(args.next_string()?);
-=======
-    let path = backwards_compat_path(args.next_string()?);
->>>>>>> d97439ac
+    let path = backwards_compat_path(args.next_string()?);
 
     let key = ctx.open_key(&key);
 
