--- conflicted
+++ resolved
@@ -6,11 +6,7 @@
 
 mod redisjson;
 
-<<<<<<< HEAD
-use crate::redisjson::{RedisJSON, Error};
-=======
 use crate::redisjson::{Error, RedisJSON};
->>>>>>> d27863dc
 
 static REDIS_JSON_TYPE: RedisType = RedisType::new("RedisJSON");
 
@@ -96,7 +92,6 @@
         };
 
         match arg.as_str() {
-<<<<<<< HEAD
             "INDENT" => args.next(), // TODO add support
             "NEWLINE" => args.next(), // TODO add support
             "SPACE" => args.next(), // TODO add support
@@ -105,21 +100,6 @@
         };
     };
     path = backward_path(path);
-=======
-            "INDENT" => args.next(),        // TODO add support
-            "NEWLINE" => args.next(),       // TODO add support
-            "SPACE" => args.next(),         // TODO add support
-            "NOESCAPE" => continue,         // TODO add support
-            "." => break String::from("$"), // backward compatibility support
-            _ => break arg,
-        };
-    };
-
-    if path.starts_with(".") {
-        // backward compatibility
-        path.insert(0, '$');
-    }
->>>>>>> d27863dc
 
     let key = ctx.open_key_writable(&key);
 
@@ -136,19 +116,9 @@
         return Err(RedisError::WrongArity);
     }
     if let Some(path) = args.last() {
-<<<<<<< HEAD
         let path = backward_path(path.to_string());
         let mut results: Vec<String> = Vec::with_capacity(args.len()-2);
         for key in &args[1..args.len()-1] {
-=======
-        let mut path = path.clone();
-        if path.starts_with(".") {
-            // backward compatibility
-            path.insert(0, '$');
-        }
-        let mut results: Vec<String> = Vec::with_capacity(args.len() - 2);
-        for key in &args[1..args.len() - 1] {
->>>>>>> d27863dc
             let redis_key = ctx.open_key_writable(&key);
             match redis_key.get_value::<RedisJSON>(&REDIS_JSON_TYPE)? {
                 Some(doc) => {
@@ -164,10 +134,6 @@
     }
 }
 
-<<<<<<< HEAD
-
-=======
->>>>>>> d27863dc
 fn json_str_len(ctx: &Context, args: Vec<String>) -> RedisResult {
     let mut args = args.into_iter().skip(1);
     let key = args.next_string()?;
@@ -199,24 +165,6 @@
 }
 
 fn json_num_incrby(ctx: &Context, args: Vec<String>) -> RedisResult {
-<<<<<<< HEAD
-    json_num_op(ctx, args, |num1, num2| {num1+num2})
-}
-
-fn json_num_multby(ctx: &Context, args: Vec<String>) -> RedisResult {
-    json_num_op(ctx, args, |num1, num2| {num1*num2})
-}
-
-fn json_num_powby(ctx: &Context, args: Vec<String>) -> RedisResult {
-    json_num_op(ctx, args, |num1, num2| {num1.powf(num2)})
-}
-
-fn json_num_op<F: Fn(f64, f64) -> f64>(ctx: &Context, args: Vec<String>, fun: F) -> RedisResult {
-    let mut args = args.into_iter().skip(1);
-
-    let key = args.next_string()?;
-    let path = backward_path(args.next_string()?);
-=======
     json_num_op(ctx, args, |num1, num2| num1 + num2)
 }
 
@@ -234,18 +182,13 @@
 
     let key = args.next_string()?;
     let path = args.next_string()?;
->>>>>>> d27863dc
     let number: f64 = args.next_string()?.parse()?;
 
     let key = ctx.open_key_writable(&key);
 
     match key.get_value::<RedisJSON>(&REDIS_JSON_TYPE)? {
         Some(doc) => Ok(doc.num_op(&path, number, fun)?.into()),
-<<<<<<< HEAD
-        None => Err("ERR could not perform this operation on a key that doesn't exist".into())
-=======
         None => Err("ERR could not perform this operation on a key that doesn't exist".into()),
->>>>>>> d27863dc
     }
 }
 
@@ -266,11 +209,7 @@
 }
 
 fn json_arr_len(ctx: &Context, args: Vec<String>) -> RedisResult {
-<<<<<<< HEAD
-    json_len(ctx, args, | doc, path| doc.arr_len(path))
-=======
     json_len(ctx, args, |doc, path| doc.arr_len(path))
->>>>>>> d27863dc
 }
 
 fn json_arr_pop(_ctx: &Context, _args: Vec<String>) -> RedisResult {
@@ -286,34 +225,21 @@
 }
 
 fn json_obj_len(ctx: &Context, args: Vec<String>) -> RedisResult {
-<<<<<<< HEAD
-    json_len(ctx, args, | doc, path| doc.obj_len(path))
-=======
     json_len(ctx, args, |doc, path| doc.obj_len(path))
->>>>>>> d27863dc
 }
 
 fn json_debug(_ctx: &Context, _args: Vec<String>) -> RedisResult {
     Err("Command was not implemented".into())
 }
 
-<<<<<<< HEAD
-=======
 fn json_forget(_ctx: &Context, _args: Vec<String>) -> RedisResult {
     Err("Command was not implemented".into())
 }
 
->>>>>>> d27863dc
 fn json_resp(_ctx: &Context, _args: Vec<String>) -> RedisResult {
     Err("Command was not implemented".into())
 }
 
-<<<<<<< HEAD
-fn json_len<F: Fn(&RedisJSON, &String) -> Result<usize, Error>>(ctx: &Context, args: Vec<String>, fun: F) -> RedisResult {
-    let mut args = args.into_iter().skip(1);
-    let key = args.next_string()?;
-    let path = backward_path(args.next_string()?);
-=======
 fn json_len<F: Fn(&RedisJSON, &String) -> Result<usize, Error>>(
     ctx: &Context,
     args: Vec<String>,
@@ -322,17 +248,12 @@
     let mut args = args.into_iter().skip(1);
     let key = args.next_string()?;
     let path = args.next_string()?;
->>>>>>> d27863dc
 
     let key = ctx.open_key_writable(&key);
 
     let length = match key.get_value::<RedisJSON>(&REDIS_JSON_TYPE)? {
         Some(doc) => fun(&doc, &path)?.into(),
-<<<<<<< HEAD
-        None => ().into()
-=======
-        None => ().into(),
->>>>>>> d27863dc
+        None => ().into(),
     };
 
     Ok(length)
@@ -352,23 +273,6 @@
         ["json.mget", json_mget, ""],
         ["json.set", json_set, "write"],
         ["json.type", json_type, ""],
-<<<<<<< HEAD
-        ["json.numincrby", json_num_incrby, "write"],
-        ["json.nummultby", json_num_multby, "write"],
-        ["json.numpowby", json_num_powby, "write"],
-        ["json.strappend", json_str_append, "write"],
-        ["json.strlen", json_str_len, ""],
-        ["json.arrappend", json_arr_append, "write"],
-        ["json.arrindex", json_arr_index, ""],
-        ["json.arrinsert", json_arr_insert, "write"],
-        ["json.arrlen", json_arr_len, ""],
-        ["json.arrpop", json_arr_pop, "write"],
-        ["json.arrtrim", json_arr_trim, "write"],
-        ["json.objkeys", json_obj_keys, ""],
-        ["json.objlen", json_obj_len, ""],
-        ["json.debug", json_debug, ""],
-        ["json.forget", json_del, "write"],
-=======
         ["json.numincrby", json_num_incrby, ""],
         ["json.nummultby", json_num_multby, ""],
         ["json.numpowby", json_num_powby, ""],
@@ -384,7 +288,6 @@
         ["json.objlen", json_obj_len, ""],
         ["json.debug", json_debug, ""],
         ["json.forget", json_forget, ""],
->>>>>>> d27863dc
         ["json.resp", json_resp, ""],
     ],
 }