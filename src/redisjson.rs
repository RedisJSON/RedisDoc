// RedisJSON Redis module.
//
// Translate between JSON and tree of Redis objects:
// User-provided JSON is converted to a tree. This tree is stored transparently in Redis.
// It can be operated on (e.g. INCR) and serialized back to JSON.
use jsonpath_lib::JsonPathError;
use serde_json::Value;
use std::mem;

pub struct Error {
    msg: String,
}

impl From<String> for Error {
    fn from(e: String) -> Self {
        Error { msg: e }
    }
}

impl From<&str> for Error {
    fn from(e: &str) -> Self {
        Error { msg: e.to_string() }
    }
}

impl From<serde_json::Error> for Error {
    fn from(e: serde_json::Error) -> Self {
        Error { msg: e.to_string() }
    }
}

impl From<JsonPathError> for Error {
    fn from(e: JsonPathError) -> Self {
        Error {
            msg: format!("{:?}", e),
        }
    }
}

impl From<Error> for redismodule::RedisError {
    fn from(e: Error) -> Self {
        redismodule::RedisError::String(e.msg)
    }
}

#[derive(Debug)]
pub struct RedisJSON {
    data: Value,
}

impl RedisJSON {
    pub fn from_str(data: &str) -> Result<Self, Error> {
        // Parse the string of data into serde_json::Value.
        let v: Value = serde_json::from_str(data)?;

        Ok(Self { data: v })
    }

    pub fn set_value(&mut self, data: &str, path: &str) -> Result<(), Error> {
        // Parse the string of data into serde_json::Value.
        let json: Value = serde_json::from_str(data)?;

        if path == "$" {
            self.data = json;
            Ok(())
        } else {
            let mut replaced = false;
            let current_data = mem::replace(&mut self.data, Value::Null);
            self.data = jsonpath_lib::replace_with(current_data, path, &mut |_v| {
                replaced = true;
                json.clone()
            })?;
            if replaced {
                Ok(())
            } else {
                Err(format!("ERR missing path {}", path).into())
            }
        }
    }

    pub fn delete_path(&mut self, path: &str) -> Result<usize, Error> {
        let current_data = mem::replace(&mut self.data, Value::Null);

        let mut deleted = 0;
        self.data = jsonpath_lib::replace_with(current_data, path, &mut |v| {
            if !v.is_null() {
                deleted = deleted + 1; // might delete more than a single value
            }
            Value::Null
        })?;
        Ok(deleted)
    }

    pub fn to_string(&self, path: &str) -> Result<String, Error> {
        let results = self.get_doc(path)?;
        Ok(serde_json::to_string(&results)?)
    }

    pub fn str_len(&self, path: &str) -> Result<usize, Error> {
        match self.get_doc(path)?.as_str() {
            Some(s) => Ok(s.len()),
            None => Err("ERR wrong type of path value".into()),
        }
    }

    pub fn arr_len(&self, path: &str) -> Result<usize, Error> {
        match self.get_doc(path)?.as_array() {
            Some(s) => Ok(s.len()),
            None => Err("ERR wrong type of path value".into()),
        }
    }

    pub fn obj_len(&self, path: &str) -> Result<usize, Error> {
        match self.get_doc(path)?.as_object() {
            Some(s) => Ok(s.len()),
            None => Err("ERR wrong type of path value".into()),
        }
    }

    pub fn get_type(&self, path: &str) -> Result<String, Error> {
        let s = RedisJSON::value_name(self.get_doc(path)?);
        Ok(s.to_string())
    }

    pub fn value_name(value: &Value) -> &str {
        match value {
            Value::Null => "null",
            Value::Bool(_) => "boolean",
            Value::Number(_) => "number",
            Value::String(_) => "string",
            Value::Array(_) => "array",
            Value::Object(_) => "object",
        }
    }

    pub fn value_op<F: FnMut(&Value) -> Result<Value, Error>>(
        &mut self,
        path: &str,
        mut fun: F,
    ) -> Result<String, Error> {
        let current_data = mem::replace(&mut self.data, Value::Null);

        let mut errors = vec![];
        let mut result = String::new(); // TODO handle case where path not found

<<<<<<< HEAD
        self.data = jsonpath_lib::replace_with(current_data, path, &mut |v| match fun(v) {
            Ok(new_value) => {
                result = new_value.to_string();
=======
        self.data = jsonpath_lib::replace_with(current_data, path, &mut |v| match apply_op(
            v, number, &fun,
        ) {
            Ok((res, new_value)) => {
                result = res;
>>>>>>> e71e135c
                new_value
            }
            Err(e) => {
                errors.push(e);
                v.clone()
            }
        })?;
        let err_len = errors.len();
        if err_len == 0 {
            Ok(result)
        } else if err_len == 1 {
            Err(errors.remove(0))
        } else {
            let errors_string = errors.iter().map(|e| e.msg.to_string()).collect::<String>();
            Err(errors_string.into())
        }
    }

    fn get_doc<'a>(&'a self, path: &'a str) -> Result<&'a Value, Error> {
        let results = jsonpath_lib::select(&self.data, path)?;
        match results.first() {
            Some(s) => Ok(s),
            None => Err("ERR path does not exist".into()),
        }
    }
<<<<<<< HEAD
=======
}

fn apply_op<F>(v: &Value, number: f64, fun: F) -> Result<(f64, Value), String>
where
    F: Fn(f64, f64) -> f64,
{
    if let Value::Number(curr) = v {
        if let Some(curr_value) = curr.as_f64() {
            let res = fun(curr_value, number);

            if let Some(new_value) = Number::from_f64(res) {
                Ok((res, Value::Number(new_value)))
            } else {
                Err("ERR can not represent result as Number".to_string())
            }
        } else {
            Err("ERR can not convert current value as f64".to_string())
        }
    } else {
        Err(format!(
            "ERR wrong type of path value - expected a number but found {}",
            RedisJSON::value_name(&v)
        ))
    }
>>>>>>> e71e135c
}<|MERGE_RESOLUTION|>--- conflicted
+++ resolved
@@ -143,17 +143,9 @@
         let mut errors = vec![];
         let mut result = String::new(); // TODO handle case where path not found
 
-<<<<<<< HEAD
         self.data = jsonpath_lib::replace_with(current_data, path, &mut |v| match fun(v) {
             Ok(new_value) => {
                 result = new_value.to_string();
-=======
-        self.data = jsonpath_lib::replace_with(current_data, path, &mut |v| match apply_op(
-            v, number, &fun,
-        ) {
-            Ok((res, new_value)) => {
-                result = res;
->>>>>>> e71e135c
                 new_value
             }
             Err(e) => {
@@ -179,31 +171,4 @@
             None => Err("ERR path does not exist".into()),
         }
     }
-<<<<<<< HEAD
-=======
-}
-
-fn apply_op<F>(v: &Value, number: f64, fun: F) -> Result<(f64, Value), String>
-where
-    F: Fn(f64, f64) -> f64,
-{
-    if let Value::Number(curr) = v {
-        if let Some(curr_value) = curr.as_f64() {
-            let res = fun(curr_value, number);
-
-            if let Some(new_value) = Number::from_f64(res) {
-                Ok((res, Value::Number(new_value)))
-            } else {
-                Err("ERR can not represent result as Number".to_string())
-            }
-        } else {
-            Err("ERR can not convert current value as f64".to_string())
-        }
-    } else {
-        Err(format!(
-            "ERR wrong type of path value - expected a number but found {}",
-            RedisJSON::value_name(&v)
-        ))
-    }
->>>>>>> e71e135c
 }