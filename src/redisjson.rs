--- conflicted
+++ resolved
@@ -120,13 +120,6 @@
             }
         } else {
             let mut replaced = false;
-<<<<<<< HEAD
-            let current_data = self.data.take();
-            self.data = jsonpath_lib::replace_with(current_data, path, &mut |_v| {
-                replaced = true;
-                Some(json.clone())
-            })?;
-=======
             if Some(SetOptions::NotExists) != *option {
                 let current_data = self.data.take();
                 self.data = jsonpath_lib::replace_with(current_data, path, &mut |_v| {
@@ -134,7 +127,6 @@
                     Some(json.clone())
                 })?;
             }
->>>>>>> a411d0c7
             if replaced {
                 Ok(true)
             } else if Some(SetOptions::AlreadyExists) != *option {
@@ -153,11 +145,7 @@
             if !v.is_null() {
                 deleted = deleted + 1; // might delete more than a single value
             }
-<<<<<<< HEAD
-            Some(Value::Null)
-=======
             None
->>>>>>> a411d0c7
         })?;
         Ok(deleted)
     }
